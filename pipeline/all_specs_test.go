--- conflicted
+++ resolved
@@ -16,8 +16,8 @@
 import (
 	"github.com/orfjackal/gospec/src/gospec"
 	. "heka/message"
+	hekatime "heka/time"
 	"os"
-    hekatime "heka/time"
 	"testing"
 	"time"
 )
@@ -48,11 +48,7 @@
 }
 
 func getTestMessage() *Message {
-<<<<<<< HEAD
 	timestamp := hekatime.UTCTimestamp{time.Now().UTC()}
-=======
-	timestamp := time.Now().UTC()
->>>>>>> 95cae094
 	hostname, _ := os.Hostname()
 	fields := make(map[string]interface{})
 	fields["foo"] = "bar"

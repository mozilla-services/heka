/***** BEGIN LICENSE BLOCK *****
# This Source Code Form is subject to the terms of the Mozilla Public
# License, v. 2.0. If a copy of the MPL was not distributed with this file,
# You can obtain one at http://mozilla.org/MPL/2.0/.
#
# The Initial Developer of the Original Code is the Mozilla Foundation.
# Portions created by the Initial Developer are Copyright (C) 2012
# the Initial Developer. All Rights Reserved.
#
# Contributor(s):
#   Rob Miller (rmiller@mozilla.com)
#
# ***** END LICENSE BLOCK *****/
package pipeline

import (
<<<<<<< HEAD
	"github.com/crankycoder/g2s"
	"log"
	"runtime"
	"sort"
	"strconv"
	"strings"
=======
	"encoding/json"
	"fmt"
	"log"
	"os"
	"os/signal"
	"runtime"
	"sort"
>>>>>>> 95cae094
	"sync"
	"syscall"
	"time"
)

type StatsdClient interface {
	// Interface that all statsd clients must implement
	IncrementSampledCounter(bucket string, n int, srate float32)
	SendSampledTiming(bucket string, ms int, srate float32)
}

type Output interface {
	Plugin
	Deliver(pipelinePack *PipelinePack)
}

type LogOutput struct {
}

func (self *LogOutput) Init(config interface{}) error {
	return nil
}

func (self *LogOutput) Deliver(pipelinePack *PipelinePack) {
	log.Printf("%+v\n", *(pipelinePack.Message))
}

type CounterOutput struct {
}

type CounterGlobal struct {
	count chan uint
	once  sync.Once
}

var counterGlobal CounterGlobal

func InitCountChan() {
	counterGlobal.count = make(chan uint, 30000)
<<<<<<< HEAD
	go timerLoop()
=======
	go counterLoop()
>>>>>>> 95cae094
}

func (self *CounterOutput) Init(config interface{}) error {
	counterGlobal.once.Do(InitCountChan)
	return nil
}

func (self *CounterOutput) Deliver(pipelinePack *PipelinePack) {
	counterGlobal.count <- 1
}

<<<<<<< HEAD
func timerLoop() {
=======
func counterLoop() {
>>>>>>> 95cae094
	tick := time.NewTicker(time.Duration(time.Second))
	aggregate := time.NewTicker(time.Duration(10 * time.Second))
	lastTime := time.Now()
	lastCount := uint(0)
	count := uint(0)
	zeroes := int8(0)
	var (
		msgsSent, inc uint
		elapsedTime   time.Duration
		now           time.Time
		rate          float64
		rates         []float64
	)
	for {
		// Here for performance reasons
		runtime.Gosched()
		select {
		case <-aggregate.C:
			amount := len(rates)
			if amount < 1 {
				continue
			}
			sort.Float64s(rates)
			min := rates[0]
			max := rates[amount-1]
			mean := min
			sum := float64(0)
			for _, val := range rates {
				sum += val
			}
			mean = sum / float64(amount)
			log.Printf("AGG Sum. Min: %0.2f   Max: %0.2f     Mean: %0.2f",
				min, max, mean)
			rates = rates[:0]
		case <-tick.C:
			now = time.Now()
			msgsSent = count - lastCount
			lastCount = count
			elapsedTime = now.Sub(lastTime)
			lastTime = now
			rate = float64(msgsSent) / elapsedTime.Seconds()
			if msgsSent == 0 {
				if msgsSent == 0 || zeroes == 3 {
					continue
				}
				zeroes++
			} else {
				zeroes = 0
			}
			log.Printf("Got %d messages. %0.2f msg/sec\n", count, rate)
			rates = append(rates, rate)
		case inc = <-counterGlobal.count:
			count += inc
		}
	}
}

<<<<<<< HEAD
type StatsdOutput struct {
	statsdClient StatsdClient
}

func NewStatsdClient(url string) StatsdClient {
	sd, err := g2s.NewStatsd(url, 0)
	if err != nil {
		log.Printf("Error!! No statsd client was created! %v", err)
	}
	return sd
}

func (self *StatsdOutput) Init(config interface{}) error {
	statsd_url := (*config.(*PluginConfig))["url"].(string)
	self.statsdClient = NewStatsdClient(statsd_url)
	return nil
}

func (self *StatsdOutput) Deliver(pipelinePack *PipelinePack) {

	msg := pipelinePack.Message

	// we need the ns for the full key
	ns := msg.Logger

	key := msg.Fields["name"].(string)
	if strings.TrimSpace(ns) != "" {
		s := []string{ns, key}
		key = strings.Join(s, ".")
	}

	tmp_value, value_err := strconv.ParseInt(msg.Payload, 10, 32)
	if value_err != nil {
		log.Printf("Error parsing value for statsd")
		return
	}
	// Downcast this
	value := int(tmp_value)

	rate := float32(msg.Fields["rate"].(float64))

	switch msg.Type {
	case "counter":
		self.statsdClient.IncrementSampledCounter(key, value, rate)
	case "timer":
		self.statsdClient.SendSampledTiming(key, value, rate)
    //default:
//		log.Printf("Warning: Unexpected event passed into StatsdOutput.\nEvent => %+v\n", *(pipelinePack.Message))
	}
	runtime.Gosched()
}

func NewStatsdOutput(statsdClient StatsdClient) *StatsdOutput {
	self := StatsdOutput{}
	return &self
=======
// FileWriters actually do the work of writing out to the filesystem.
type FileWriter struct {
	DataChan chan []byte
	path     string
	file     *os.File
}

// Create the data channel and the open the file for writing
func NewFileWriter(path string, perm os.FileMode) (*FileWriter, error) {
	file, err := os.OpenFile(path, os.O_WRONLY|os.O_APPEND|os.O_CREATE, perm)
	if err != nil {
		return nil, err
	}
	dataChan := make(chan []byte, 1000)
	self := &FileWriter{dataChan, path, file}
	go self.writeLoop()
	return self, nil
}

// Wait for messages to come through the data channel and write them out to
// the file
func (self *FileWriter) writeLoop() {
	sigChan := make(chan os.Signal)
	signal.Notify(sigChan, syscall.SIGINT)
	for {
		// Yielding before a channel select improves scheduler performance
		runtime.Gosched()
		select {
		case outputBytes := <-self.DataChan:
			n, err := self.file.Write(outputBytes)
			if err != nil {
				log.Printf("Error writing to %s: %s", self.path, err.Error())
			} else if n != len(outputBytes) {
				log.Printf("Truncated output for %s", self.path)
			}
		case <-sigChan:
			// For now we know it's a sigint, but if we start listening for
			// other signals we'll need a switch on signal type here.
			self.file.Close()
			break
		}
	}
}

var FileWriters = make(map[string]*FileWriter)

var FILEFORMATS = map[string]bool{
	"json": true,
	"text": true,
}

const NEWLINE byte = 10

// FileOutput formats the output and then hands it off to the dataChan so the
// FileWriter can do its thing.
type FileOutput struct {
	dataChan  chan []byte
	path      string
	format    string
	prefix_ts bool
	outData   []byte
}

type FileOutputConfig struct {
	Path      string
	Format    string
	Prefix_ts bool
	Perm      os.FileMode
}

func (self *FileOutput) ConfigStruct() interface{} {
	return &FileOutputConfig{Format: "text", Perm: 0666}
}

// Initialize a FileWriter, but only once.
func (self *FileOutput) Init(config interface{}) error {
	conf := config.(*FileOutputConfig)
	_, ok := FILEFORMATS[conf.Format]
	if !ok {
		return fmt.Errorf("Unsupported FileOutput format: %s", conf.Format)
	}
	// Using a map to guarantee there's only one FileWriter is only safe b/c
	// the PipelinePacks (and therefore the FileOutputs) are initialized in
	// series. If this ever changes such that outputs might be created in
	// different threads then this will require a lock to make sure we don't
	// end up w/ two FileWriters for the same file.
	writer, ok := FileWriters[conf.Path]
	if !ok {
		var err error
		writer, err = NewFileWriter(conf.Path, conf.Perm)
		if err != nil {
			return fmt.Errorf("Error creating FileWriter: %s\n", err.Error())
		}
		FileWriters[conf.Path] = writer
	}
	self.dataChan = writer.DataChan
	self.path = conf.Path
	self.format = conf.Format
	self.prefix_ts = conf.Prefix_ts
	return nil
}

func (self *FileOutput) Deliver(pack *PipelinePack) {
	switch self.format {
	case "json":
		var err error
		self.outData, err = json.Marshal(pack.Message)
		if err != nil {
			log.Printf("Error converting message to JSON for %s", self.path)
			return
		}
	case "text":
		self.outData = []byte(pack.Message.Payload)
	}
	self.outData = append(self.outData, NEWLINE)
	self.dataChan <- self.outData
>>>>>>> 95cae094
}<|MERGE_RESOLUTION|>--- conflicted
+++ resolved
@@ -14,22 +14,16 @@
 package pipeline
 
 import (
-<<<<<<< HEAD
-	"github.com/crankycoder/g2s"
-	"log"
-	"runtime"
-	"sort"
-	"strconv"
-	"strings"
-=======
 	"encoding/json"
 	"fmt"
+	"github.com/crankycoder/g2s"
 	"log"
 	"os"
 	"os/signal"
 	"runtime"
 	"sort"
->>>>>>> 95cae094
+	"strconv"
+	"strings"
 	"sync"
 	"syscall"
 	"time"
@@ -69,11 +63,7 @@
 
 func InitCountChan() {
 	counterGlobal.count = make(chan uint, 30000)
-<<<<<<< HEAD
-	go timerLoop()
-=======
 	go counterLoop()
->>>>>>> 95cae094
 }
 
 func (self *CounterOutput) Init(config interface{}) error {
@@ -85,11 +75,7 @@
 	counterGlobal.count <- 1
 }
 
-<<<<<<< HEAD
-func timerLoop() {
-=======
 func counterLoop() {
->>>>>>> 95cae094
 	tick := time.NewTicker(time.Duration(time.Second))
 	aggregate := time.NewTicker(time.Duration(10 * time.Second))
 	lastTime := time.Now()
@@ -147,7 +133,6 @@
 	}
 }
 
-<<<<<<< HEAD
 type StatsdOutput struct {
 	statsdClient StatsdClient
 }
@@ -194,8 +179,8 @@
 		self.statsdClient.IncrementSampledCounter(key, value, rate)
 	case "timer":
 		self.statsdClient.SendSampledTiming(key, value, rate)
-    //default:
-//		log.Printf("Warning: Unexpected event passed into StatsdOutput.\nEvent => %+v\n", *(pipelinePack.Message))
+		//default:
+		//		log.Printf("Warning: Unexpected event passed into StatsdOutput.\nEvent => %+v\n", *(pipelinePack.Message))
 	}
 	runtime.Gosched()
 }
@@ -203,7 +188,8 @@
 func NewStatsdOutput(statsdClient StatsdClient) *StatsdOutput {
 	self := StatsdOutput{}
 	return &self
-=======
+}
+
 // FileWriters actually do the work of writing out to the filesystem.
 type FileWriter struct {
 	DataChan chan []byte
@@ -320,5 +306,4 @@
 	}
 	self.outData = append(self.outData, NEWLINE)
 	self.dataChan <- self.outData
->>>>>>> 95cae094
 }
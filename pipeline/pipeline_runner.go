/***** BEGIN LICENSE BLOCK *****
# This Source Code Form is subject to the terms of the Mozilla Public
# License, v. 2.0. If a copy of the MPL was not distributed with this file,
# You can obtain one at http://mozilla.org/MPL/2.0/.
#
# The Initial Developer of the Original Code is the Mozilla Foundation.
# Portions created by the Initial Developer are Copyright (C) 2012-2014
# the Initial Developer. All Rights Reserved.
#
# Contributor(s):
#   Rob Miller (rmiller@mozilla.com)
#   Mike Trinkala (trink@mozilla.com)
#   Ben Bangert (bbangert@mozilla.com)
#
# ***** END LICENSE BLOCK *****/

package pipeline

import (
	"code.google.com/p/gogoprotobuf/proto"
	"github.com/mozilla-services/heka/message"
	"github.com/rafrombrc/go-notify"
	"os"
	"os/signal"
	"path/filepath"
	"strings"
	"sync"
	"sync/atomic"
	"syscall"
	"time"
)

const (
	// Control channel event types used by go-notify
	RELOAD = "reload"
	STOP   = "stop"
)

// Struct for holding global pipeline config values.
type GlobalConfigStruct struct {
	MaxMsgProcessDuration uint64
	PoolSize              int
	PluginChanSize        int
	MaxMsgLoops           uint
	MaxMsgProcessInject   uint
	MaxMsgTimerInject     uint
	MaxPackIdle           time.Duration
	stopping              bool
	stoppingMutex         sync.RWMutex
	BaseDir               string
	ShareDir              string
	SampleDenominator     int
	sigChan               chan os.Signal
	Hostname              string
}

// Creates a GlobalConfigStruct object populated w/ default values.
func DefaultGlobals() (globals *GlobalConfigStruct) {
	idle, _ := time.ParseDuration("2m")
	hostname, _ := os.Hostname()
	return &GlobalConfigStruct{
		PoolSize:              100,
		PluginChanSize:        50,
		MaxMsgLoops:           4,
		MaxMsgProcessInject:   1,
		MaxMsgProcessDuration: 1000000,
		MaxMsgTimerInject:     10,
		MaxPackIdle:           idle,
		SampleDenominator:     1000,
		sigChan:               make(chan os.Signal, 1),
		Hostname:              hostname,
	}
}

func (g *GlobalConfigStruct) SigChan() chan os.Signal {
	return g.sigChan
}

// Initiates a shutdown of heka
//
// This method returns immediately by spawning a goroutine to do to
// work so that the caller won't end up blocking part of the shutdown
// sequence
func (g *GlobalConfigStruct) ShutDown() {
	go func() {
		g.sigChan <- syscall.SIGINT
	}()
}

func (g *GlobalConfigStruct) IsShuttingDown() (stopping bool) {
	// So simple, no need for overhead of defer
	g.stoppingMutex.RLock()
	stopping = g.stopping
	g.stoppingMutex.RUnlock()
	return
}

func (g *GlobalConfigStruct) stop() {
	g.stoppingMutex.Lock()
	g.stopping = true
	g.stoppingMutex.Unlock()
}

// Log a message out
func (g *GlobalConfigStruct) LogMessage(src, msg string) {
	LogInfo.Printf("%s: %s", src, msg)
}

func isAbs(path string) bool {
	return strings.HasPrefix(path, string(os.PathSeparator)) || len(filepath.VolumeName(path)) > 0
}

// Expects either an absolute or relative file path. If absolute, simply
// returns the path unchanged. If relative, prepends globally configured
// BaseDir.
func (g *GlobalConfigStruct) PrependBaseDir(path string) string {
	if isAbs(path) {
		return path
	}
	return filepath.Join(g.BaseDir, path)
}

// Expects either an absolute or relative file path. If absolute, simply
// returns the path unchanged. If relative, prepends globally configured
// ShareDir.
func (g *GlobalConfigStruct) PrependShareDir(path string) string {
	if isAbs(path) {
		return path
	}
	return filepath.Join(g.ShareDir, path)
}

// Main Heka pipeline data structure containing raw message data, a Message
// object, and other Heka related message metadata.
type PipelinePack struct {
	// Used for storage of binary blob data that has yet to be decoded into a
	// Message object.
	MsgBytes []byte
	// Main Heka message object.
	Message *message.Message
	// Specific channel on which this pack should be recycled when all
	// processing has completed for a given message.
	RecycleChan chan *PipelinePack
	// Reference count used to determine when it is safe to recycle a pack for
	// reuse by the system.
	RefCount int32
	// String id of the verified signer of the accompanying Message object, if
	// any.
	Signer string
	// Number of times the current message chain has generated new messages
	// and inserted them into the pipeline.
	MsgLoopCount uint
	// Used internally to stamp diagnostic information onto a packet.
	diagnostics *PacketTracking
	// Used to track whether or not a pack's MsgBytes needs to be re-encoded
	// before being injected into the router. Should be set to true by any
	// decoder that leaves the pack with a valid protobuf encoding of the
	// message stored in pack.MsgBytes.
	TrustMsgBytes bool
}

// Returns a new PipelinePack pointer that will recycle itself onto the
// provided channel when a message has completed processing.
func NewPipelinePack(recycleChan chan *PipelinePack) (pack *PipelinePack) {
	msgBytes := make([]byte, 0, message.MAX_MESSAGE_SIZE)
	message := &message.Message{}
	message.SetSeverity(7)

	return &PipelinePack{
		MsgBytes:      msgBytes,
		Message:       message,
		RecycleChan:   recycleChan,
		RefCount:      int32(1),
		MsgLoopCount:  uint(0),
		diagnostics:   NewPacketTracking(),
		TrustMsgBytes: false,
	}
}

// Zero resets a pack to its zero state.
func (p *PipelinePack) Zero() {
<<<<<<< HEAD
	p.MsgBytes = p.MsgBytes[:cap(p.MsgBytes)]
=======
	p.MsgBytes = p.MsgBytes[:0]
	p.Decoded = false
>>>>>>> 44965062
	p.RefCount = 1
	p.MsgLoopCount = 0
	p.Signer = ""
	p.diagnostics.Reset()
	p.TrustMsgBytes = false

	// TODO: Possibly zero the message instead depending on benchmark
	// results of re-allocating a new message
	p.Message = new(message.Message)
}

// Recycle decrements the ref count and, if ref count == zero, zeroes the pack
// and put it on the appropriate recycle channel.
func (p *PipelinePack) Recycle() {
	cnt := atomic.AddInt32(&p.RefCount, -1)
	if cnt == 0 {
		p.Zero()
		p.RecycleChan <- p
	}
}

// EncodeMsgBytes protobuf encodes the pack's message struct and copies the
// result into the pack's MsgBytes attribute.
func (p *PipelinePack) EncodeMsgBytes() error {
	if p.TrustMsgBytes {
		return nil
	}
	msgBytes, err := proto.Marshal(p.Message)
	if err == nil {
		if cap(p.MsgBytes) < len(msgBytes) {
			p.MsgBytes = msgBytes
		} else {
			p.MsgBytes = p.MsgBytes[:len(msgBytes)]
			copy(p.MsgBytes, msgBytes)
		}
		p.TrustMsgBytes = true
	}
	return err
}

// Main function driving Heka execution. Loads config, initializes
// PipelinePack pools, and starts all the runners. Then it listens for signals
// and drives the shutdown process when that is triggered.
func Run(config *PipelineConfig) {
	LogInfo.Println("Starting hekad...")

	var outputsWg sync.WaitGroup
	var err error

	globals := config.Globals

	for name, output := range config.OutputRunners {
		outputsWg.Add(1)
		if err = output.Start(config, &outputsWg); err != nil {
			LogError.Printf("Output '%s' failed to start: %s", name, err)
			outputsWg.Done()
			continue
		}
		LogInfo.Println("Output started:", name)
	}

	for name, filter := range config.FilterRunners {
		config.filtersWg.Add(1)
		if err = filter.Start(config, &config.filtersWg); err != nil {
			LogError.Printf("Filter '%s' failed to start: %s", name, err)
			config.filtersWg.Done()
			continue
		}
		LogInfo.Println("Filter started:", name)
	}

	// Finish initializing the router's matchers.
	config.router.initMatchSlices()

	// Setup the diagnostic trackers
	inputTracker := NewDiagnosticTracker("input", globals)
	injectTracker := NewDiagnosticTracker("inject", globals)

	// Create the report pipeline pack
	config.reportRecycleChan <- NewPipelinePack(config.reportRecycleChan)

	// Initialize all of the PipelinePacks that we'll need
	for i := 0; i < globals.PoolSize; i++ {
		inputPack := NewPipelinePack(config.inputRecycleChan)
		inputTracker.AddPack(inputPack)
		config.inputRecycleChan <- inputPack

		injectPack := NewPipelinePack(config.injectRecycleChan)
		injectTracker.AddPack(injectPack)
		config.injectRecycleChan <- injectPack
	}

	go inputTracker.Run()
	go injectTracker.Run()
	config.router.Start()

	for name, input := range config.InputRunners {
		config.inputsWg.Add(1)
		if err = input.Start(config, &config.inputsWg); err != nil {
			LogError.Printf("Input '%s' failed to start: %s", name, err)
			config.inputsWg.Done()
			continue
		}
		LogInfo.Println("Input started:", name)
	}

	// wait for sigint
	signal.Notify(globals.sigChan, syscall.SIGINT, syscall.SIGTERM, syscall.SIGHUP, SIGUSR1)

	for !globals.IsShuttingDown() {
		select {
		case sig := <-globals.sigChan:
			switch sig {
			case syscall.SIGHUP:
				LogInfo.Println("Reload initiated.")
				if err := notify.Post(RELOAD, nil); err != nil {
					LogError.Println("Error sending reload event: ", err)
				}
			case syscall.SIGINT, syscall.SIGTERM:
				LogInfo.Println("Shutdown initiated.")
				globals.stop()
			case SIGUSR1:
				LogInfo.Println("Queue report initiated.")
				go config.allReportsStdout()
			}
		}
	}

	config.inputsLock.Lock()
	for _, input := range config.InputRunners {
		input.Input().Stop()
		LogInfo.Printf("Stop message sent to input '%s'", input.Name())
	}
	config.inputsLock.Unlock()
	config.inputsWg.Wait()

	LogInfo.Println("Waiting for decoders shutdown")
	for _, decoder := range config.allDecoders {
		close(decoder.InChan())
		LogError.Printf("Stop message sent to decoder '%s'", decoder.Name())
	}
	config.decodersWg.Wait()
	LogInfo.Println("Decoders shutdown complete")

	config.filtersLock.Lock()
	for _, filter := range config.FilterRunners {
		// needed for a clean shutdown without deadlocking or orphaning messages
		// 1. removes the matcher from the router
		// 2. closes the matcher input channel and lets it drain
		// 3. closes the filter input channel and lets it drain
		// 4. exits the filter
		config.router.RemoveFilterMatcher() <- filter.MatchRunner()
		LogInfo.Printf("Stop message sent to filter '%s'", filter.Name())
	}
	config.filtersLock.Unlock()
	config.filtersWg.Wait()

	for _, output := range config.OutputRunners {
		config.router.RemoveOutputMatcher() <- output.MatchRunner()
		LogInfo.Printf("Stop message sent to output '%s'", output.Name())
	}
	outputsWg.Wait()

	for name, encoder := range config.allEncoders {
		if stopper, ok := encoder.(NeedsStopping); ok {
			LogInfo.Printf("Stopping encoder '%s'", name)
			stopper.Stop()
		}
	}

	LogInfo.Println("Shutdown complete.")
}<|MERGE_RESOLUTION|>--- conflicted
+++ resolved
@@ -179,12 +179,7 @@
 
 // Zero resets a pack to its zero state.
 func (p *PipelinePack) Zero() {
-<<<<<<< HEAD
-	p.MsgBytes = p.MsgBytes[:cap(p.MsgBytes)]
-=======
 	p.MsgBytes = p.MsgBytes[:0]
-	p.Decoded = false
->>>>>>> 44965062
 	p.RefCount = 1
 	p.MsgLoopCount = 0
 	p.Signer = ""

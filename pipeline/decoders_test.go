--- conflicted
+++ resolved
@@ -59,8 +59,6 @@
 			c.Expect(pipelinePack.Message.Timestamp.IsZero(), gs.IsTrue)
 		})
 	})
-<<<<<<< HEAD
-=======
 
 	c.Specify("A MsgPackDecoder", func() {
 		msg := getTestMessage()
@@ -87,5 +85,4 @@
 			c.Expect(pack.Decoded, gs.IsFalse)
 		})
 	})
->>>>>>> 95cae094
 }
/***** BEGIN LICENSE BLOCK *****
# This Source Code Form is subject to the terms of the Mozilla Public
# License, v. 2.0. If a copy of the MPL was not distributed with this file,
# You can obtain one at http://mozilla.org/MPL/2.0/.
#
# The Initial Developer of the Original Code is the Mozilla Foundation.
# Portions created by the Initial Developer are Copyright (C) 2012
# the Initial Developer. All Rights Reserved.
#
# Contributor(s):
#   Rob Miller (rmiller@mozilla.com)
#
# ***** END LICENSE BLOCK *****/
package pipeline

import (
	"encoding/json"
	. "heka/message"
	"log"
	"os"
)

var AvailablePlugins = map[string]func() Plugin{
	"MessageGeneratorInput": func() Plugin { return new(MessageGeneratorInput) },
	"UdpInput":              func() Plugin { return new(UdpInput) },
	"JsonDecoder":           func() Plugin { return new(JsonDecoder) },
	"MsgPackDecoder":        func() Plugin { return new(MsgPackDecoder) },
	"StatRollupFilter":      func() Plugin { return new(StatRollupFilter) },
	"NamedOutputFilter":     func() Plugin { return new(NamedOutputFilter) },
	"LogFilter":             func() Plugin { return new(LogFilter) },
	"LogOutput":             func() Plugin { return new(LogOutput) },
	"CounterOutput":         func() Plugin { return new(CounterOutput) },
<<<<<<< HEAD
	"StatsdOutput":          func() Plugin { return new(StatsdOutput) },
=======
	"FileOutput":            func() Plugin { return new(FileOutput) },
>>>>>>> 95cae094
}

type PluginConfig map[string]interface{}

type HasConfigStruct interface {
	ConfigStruct() interface{}
}

type PipelineConfig struct {
	Inputs             map[string]Input
	DefaultDecoder     string
	DecoderCreator     func() map[string]Decoder
	FilterChains       map[string]FilterChain
	FilterCreator      func() map[string]Filter
	OutputCreator      func() map[string]Output
	DefaultFilterChain string
	PoolSize           int
	Lookup             *MessageLookup
}

// The JSON config file spec
type ConfigFile struct {
	Inputs   []PluginConfig
	Decoders []PluginConfig
	Filters  []PluginConfig
	Outputs  []PluginConfig
	Chains   map[string]PluginConfig
}

type FilterChain struct {
	Outputs []string
	Filters []string
}

// Represents message lookup hashes
//
// MessageType is populated such that a message type should exactly
// match and return a list representing keys in FilterChains. At the
// moment the list will always be a single element, but in the future
// with more ways to restrict the filter chain to other components of
// the message narrowing down the set for several will be needed.
type MessageLookup struct {
	MessageType map[string][]string
}

func (self *MessageLookup) LocateChain(message *Message) (string, bool) {
	if chains, ok := self.MessageType[message.Type]; ok {
		return chains[0], true
	}
	return "", false
}

// InitPlugin initializes a plugin with its section while also
// attempting to use a config struct if available
func initPlugin(plugin Plugin, section *PluginConfig) {
	pluginName := (*section)["type"].(string)
	// Determine if we should re-marshal
	if hasConfigStruct, ok := plugin.(HasConfigStruct); ok {
		data, err := json.Marshal(section)
		if err != nil {
			log.Fatal("Error: Can't marshal section.")
		}
		configStruct := hasConfigStruct.ConfigStruct()
		err = json.Unmarshal(data, configStruct)
		if err != nil {
			log.Fatalln("Error: Can't unmarshal section again.")
		}
		if err := plugin.Init(configStruct); err != nil {
			log.Fatalf("Unable to load config section: %s. Error: %s",
				pluginName, err)
		}
	} else {
		if err := plugin.Init(section); err != nil {
			log.Fatalf("Unable to load config section: %s. Error: %s",
				pluginName, err)
		}
	}
	return
}

// loadSection can be passed a configSection, the appropriate mapping
// of available plugins for that section, and will then load and
// instantiate the plugins into the returned config value
func loadSection(configSection []PluginConfig) (config map[string]Plugin) {
	var pluginName string
	config = make(map[string]Plugin)
	for _, section := range configSection {
		pluginType := section["type"].(string)

		// Use the section naming if applicable, or default to the type
		// name
		if _, ok := section["name"]; ok {
			pluginName = section["name"].(string)
		} else {
			pluginName = pluginType
		}

		pluginFunc, ok := AvailablePlugins[pluginType]
		if !ok {
			log.Fatalln("Error: No such plugin of that name: ", pluginType)
		}

		plugin := pluginFunc()
		initPlugin(plugin, &section)
		config[pluginName] = plugin
	}
	return config
}

// Given a filename string and JSON structure, read the file and
// un-marshal it into the structure
func readJsonFromFile(filename string, configFile *ConfigFile) {
	file, err := os.Open(filename)
	if err != nil {
		log.Fatalf("Error reading file: %s", err)
	}
	defer file.Close()

	jsonBytes := make([]byte, 1e5)
	n, err := file.Read(jsonBytes)
	if err != nil {
		log.Fatalf("Error reading byte in file: %s", err)
	}
	jsonBytes = jsonBytes[:n]

	if err = json.Unmarshal(jsonBytes, configFile); err != nil {
		log.Fatalf("Error with Unmarshal: %s", err)
	}
	return
}

// LoadFromConfigFile loads a JSON configuration file and stores the
// result in the value pointed to by config. The maps in the config
// will be initialized as needed.
//
// The PipelineConfig should be already initialized before passed in via
// its Init function.
func (self *PipelineConfig) LoadFromConfigFile(filename string) error {
	configFile := new(ConfigFile)
	readJsonFromFile(filename, configFile)

	for name, plugin := range loadSection(configFile.Inputs) {
		self.Inputs[name] = plugin.(Input)
	}

	self.DecoderCreator = func() (decoders map[string]Decoder) {
		decoders = make(map[string]Decoder)
		for name, plugin := range loadSection(configFile.Decoders) {
			decoders[name] = plugin.(Decoder)
		}
		return decoders
	}

	self.FilterCreator = func() (filters map[string]Filter) {
		filters = make(map[string]Filter)
		for name, plugin := range loadSection(configFile.Filters) {
			filters[name] = plugin.(Filter)
		}
		return filters
	}

	self.OutputCreator = func() (outputs map[string]Output) {
		outputs = make(map[string]Output)
		for name, plugin := range loadSection(configFile.Outputs) {
			outputs[name] = plugin.(Output)
		}
		return outputs
	}

	availOutputs := self.OutputCreator()
	availFilters := self.FilterCreator()

	// Locate and set the default decoder
	for _, section := range configFile.Decoders {
		if _, ok := section["default"]; !ok {
			continue
		}
		// Determine if its keyed by type or name
		if name, ok := section["name"]; ok {
			self.DefaultDecoder = name.(string)
		} else {
			self.DefaultDecoder = section["type"].(string)
		}
	}

	for name, section := range configFile.Chains {
		chain := FilterChain{}
		if outputs, ok := section["outputs"]; ok {
			outputList := outputs.([]interface{})
			chain.Outputs = make([]string, len(outputList))
			for i, output := range outputList {
				strOutput := output.(string)
				if _, ok := availOutputs[strOutput]; !ok {
					log.Fatalln("Error during chain loading. Output by name ",
						output, " was not defined.")
				}
				chain.Outputs[i] = strOutput
			}
		}
		if filters, ok := section["filters"]; ok {
			filterList := filters.([]interface{})
			chain.Filters = make([]string, len(filterList))
			for i, filter := range filterList {
				strFilter := filter.(string)
				if _, ok := availFilters[strFilter]; !ok {
					log.Fatalln("Error during chain loading. Filter by name ",
						filter, " was not defined.")
				}
				chain.Filters[i] = strFilter
			}
		}

		// Add the message type to the lookup table if present
		if _, ok := section["type"]; ok {
			msgType := section["type"].(string)
			msgLookup := self.Lookup
			if _, ok := msgLookup.MessageType[msgType]; !ok {
				msgLookup.MessageType[msgType] = make([]string, 0, 10)
			}
			msgLookup.MessageType[msgType] = append(msgLookup.MessageType[msgType], name)
		}
		self.FilterChains[name] = chain
	}
	return nil
}<|MERGE_RESOLUTION|>--- conflicted
+++ resolved
@@ -30,11 +30,8 @@
 	"LogFilter":             func() Plugin { return new(LogFilter) },
 	"LogOutput":             func() Plugin { return new(LogOutput) },
 	"CounterOutput":         func() Plugin { return new(CounterOutput) },
-<<<<<<< HEAD
 	"StatsdOutput":          func() Plugin { return new(StatsdOutput) },
-=======
 	"FileOutput":            func() Plugin { return new(FileOutput) },
->>>>>>> 95cae094
 }
 
 type PluginConfig map[string]interface{}

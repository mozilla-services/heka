--- conflicted
+++ resolved
@@ -303,18 +303,6 @@
 				match = mr.spec.Match(pack.Message)
 				counter++
 			}
-<<<<<<< HEAD
-
-			if match {
-				pack.diagnostics.AddStamp(mr.pluginRunner)
-				matchChan <- pack
-			} else {
-				pack.Recycle()
-			}
-		}
-		close(matchChan)
-	}()
-=======
 		}
 		pack.recycle()
 		return err
@@ -324,5 +312,4 @@
 		return nil
 	}
 	return errors.New("no queue buffer or match chan for delivery")
->>>>>>> d1aebc68
 }
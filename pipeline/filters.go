/***** BEGIN LICENSE BLOCK *****
# This Source Code Form is subject to the terms of the Mozilla Public
# License, v. 2.0. If a copy of the MPL was not distributed with this file,
# You can obtain one at http://mozilla.org/MPL/2.0/.
#
# The Initial Developer of the Original Code is the Mozilla Foundation.
# Portions created by the Initial Developer are Copyright (C) 2012
# the Initial Developer. All Rights Reserved.
#
# Contributor(s):
#   Rob Miller (rmiller@mozilla.com)
#   Mike Trinkala (trink@mozilla.com)
#
# ***** END LICENSE BLOCK *****/

package pipeline

import (
	"fmt"
	"log"
	"sort"
	"sync"
	"time"
)

type FilterRunner interface {
	PluginRunner
	Filter() Filter
	Start(h PluginHelper, wg *sync.WaitGroup) (err error)
	Ticker() (ticker <-chan time.Time)
}

type Filter interface {
	Start(r FilterRunner, h PluginHelper, wg *sync.WaitGroup) (err error)
}

type CounterFilter struct {
	lastTime  time.Time
	lastCount uint
	count     uint
	zeroes    int8
	rate      float64
	rates     []float64
	intervals uint
}

func (this *CounterFilter) Init(config interface{}) error {
	return nil
}

func (this *CounterFilter) Start(fr FilterRunner, h PluginHelper,
	wg *sync.WaitGroup) (err error) {

	inChan := fr.InChan()
	ticker := fr.Ticker()
	this.lastTime = time.Now()
	go func() {
		ok := true
		var pack *PipelinePack
		for ok {
			select {
			case pack, ok = <-inChan:
				if !ok {
					break
				}
<<<<<<< HEAD
				if this.messageMatcher != nil {
					match, _ := this.messageMatcher.Match(pack.Message)
					// @todo put the match captures in the pack
					// the filter interface will now need the whole pack
					if match {
						r := this.filter.ProcessMessage(pack.Message)
						if r != 0 {
							log.Printf("%s - ProcessMessage returned %d",
								this.name, r)
						}
					}
				}
=======
				this.count++
>>>>>>> 27d5edc1
				pack.Recycle()
			case <-ticker:
				this.tally()
			}
		}

		log.Printf("CounterFilter '%s' stopped.", fr.Name())
		wg.Done()
	}()
	return
}

func (this *CounterFilter) tally() {
	this.intervals++
	now := time.Now()
	msgsSent := this.count - this.lastCount
	elapsedTime := now.Sub(this.lastTime)
	this.lastCount = this.count
	this.lastTime = now
	this.rate = float64(msgsSent) / elapsedTime.Seconds()
	if msgsSent == 0 {
		if msgsSent == 0 || this.zeroes == 3 {
			return
		}
		this.zeroes++
	} else {
		this.zeroes = 0
	}

	outMsg := MessageGenerator.Retrieve()
	outMsg.Message.SetType("heka.counter_output")
	outMsg.Message.SetPayload(fmt.Sprintf("Got %d messages. %0.2f msg/sec",
		this.count, this.rate))
	MessageGenerator.Inject(outMsg)

	this.rates = append(this.rates, this.rate)
	if this.intervals >= 10 {
		this.intervals = 0
		amount := len(this.rates)
		if amount < 1 {
			return
		}
		sort.Float64s(this.rates)
		min := this.rates[0]
		max := this.rates[amount-1]
		mean := min
		sum := float64(0)
		for _, val := range this.rates {
			sum += val
		}
		mean = sum / float64(amount)
		outMsg = MessageGenerator.Retrieve()
		outMsg.Message.SetType("heka.counter_output")
		outMsg.Message.SetPayload(
			fmt.Sprintf("AGG Sum. Min: %0.2f    Max: %0.2f    Mean: %0.2f",
				min, max, mean))
		MessageGenerator.Inject(outMsg)
		this.rates = this.rates[:0]
	}
}<|MERGE_RESOLUTION|>--- conflicted
+++ resolved
@@ -63,22 +63,7 @@
 				if !ok {
 					break
 				}
-<<<<<<< HEAD
-				if this.messageMatcher != nil {
-					match, _ := this.messageMatcher.Match(pack.Message)
-					// @todo put the match captures in the pack
-					// the filter interface will now need the whole pack
-					if match {
-						r := this.filter.ProcessMessage(pack.Message)
-						if r != 0 {
-							log.Printf("%s - ProcessMessage returned %d",
-								this.name, r)
-						}
-					}
-				}
-=======
 				this.count++
->>>>>>> 27d5edc1
 				pack.Recycle()
 			case <-ticker:
 				this.tally()

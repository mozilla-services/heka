--- conflicted
+++ resolved
@@ -4,7 +4,7 @@
 # You can obtain one at http://mozilla.org/MPL/2.0/.
 #
 # The Initial Developer of the Original Code is the Mozilla Foundation.
-# Portions created by the Initial Developer are Copyright (C) 2012
+# Portions created by the Initial Developer are Copyright (C) 2012-2014
 # the Initial Developer. All Rights Reserved.
 #
 # Contributor(s):
@@ -229,37 +229,6 @@
 	wg.Done()
 }
 
-<<<<<<< HEAD
-=======
-// Performs the actual task of extracting data from the pack and writing it
-// into the output buffer in the proper format.
-func (o *FileOutput) handleMessage(pack *PipelinePack, outBytes *[]byte) (err error) {
-	if o.prefix_ts && o.format != "protobufstream" {
-		ts := time.Now().Format(TSFORMAT)
-		*outBytes = append(*outBytes, ts...)
-	}
-	switch o.format {
-	case "json":
-		if jsonMessage, err := json.Marshal(pack.Message); err == nil {
-			*outBytes = append(*outBytes, jsonMessage...)
-			*outBytes = append(*outBytes, NEWLINE)
-		} else {
-			err = fmt.Errorf("Can't encode to JSON: %s", err)
-		}
-	case "text":
-		*outBytes = append(*outBytes, pack.Message.GetPayload()...)
-		*outBytes = append(*outBytes, NEWLINE)
-	case "protobufstream":
-		if err = ProtobufEncodeMessage(pack, &*outBytes); err != nil {
-			err = fmt.Errorf("Can't encode to ProtoBuf: %s", err)
-		}
-	default:
-		err = fmt.Errorf("Invalid serialization format %s", o.format)
-	}
-	return
-}
-
->>>>>>> b92b9665
 // Runs in a separate goroutine, waits for buffered data on the committer
 // channel, writes it out to the filesystem, and puts the now empty buffer on
 // the return channel for reuse.

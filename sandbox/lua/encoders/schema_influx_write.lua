--- conflicted
+++ resolved
@@ -122,13 +122,7 @@
 
 .. code-block:: none
 
-<<<<<<< HEAD
-    host1.stats.loadavg.15MinAvg,Hostname=host1,Environment=DEV value=0.05 1434543747
-    host1.stats.loadavg.5MinAvg,Hostname=host1,Environment=DEV value=0.01 1434543747
-    host1.stats.loadavg.1MinAvg,Hostname=host1,Environment=DEV value=0.0 1434543747
-=======
     {"database":"mydb","retentionPolicy":"","tags":{"Environment":"DEV","Hostname":"my_hostname"}, "points":[{"measurement":"my_hostname.stats.loadavg.5MinAvg","fields":{"value":0.03}},{"measurement":"my_hostname.stats.loadavg.15MinAvg","fields":{"value":0.05}},{"measurement":"my_hostname.stats.loadavg.1MinAvg","fields":{"value":0.01}}],"timestamp":1426439735,"precision":"s"}
->>>>>>> f06b9151
 
 --]=]
 
@@ -312,20 +306,7 @@
             local field_name = name_prefix..name_prefix_delimiter..name
 
             -- Structure the table to match the expected Influxdb structure
-<<<<<<< HEAD
             points[field_name] = value
-=======
-            fields["value"] = value
-            points[points_index] = {
-                measurement = field_name,
-                fields = fields
-            }
-
-            -- Increment the index to the table so the next iteration will
-            -- append another entry to the array. This allows us to send a
-            -- bunch of metrics to InfluxDB with a single HTTP request
-            points_index = points_index + 1
->>>>>>> f06b9151
         end
     end
 
